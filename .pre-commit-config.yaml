--- conflicted
+++ resolved
@@ -1,5 +1,3 @@
-<<<<<<< HEAD
----
 repos:
   - repo: https://github.com/pre-commit/mirrors-autopep8
     rev: 'v2.0.1'  # Use the sha / tag you want to point at
@@ -48,56 +46,4 @@
         types: [python]
         additional_dependencies: ["pyright"]
         args:
-          - --project=pyproject.toml
-=======
----
-repos:
-  - repo: https://github.com/pre-commit/mirrors-autopep8
-    rev: 'v2.0.2'  # Use the sha / tag you want to point at
-    hooks:
-      - id: autopep8
-  - repo: https://github.com/codespell-project/codespell
-    rev: v2.2.4
-    hooks:
-      - id: codespell
-  - repo: https://github.com/PyCQA/flake8
-    rev: 6.0.0
-    hooks:
-      - id: flake8
-        args:
-          - --exclude=tests/*
-          - --max-complexity=30
-          - --show-source
-          - --statistics
-  - repo: https://github.com/PyCQA/isort
-    rev: 5.12.0
-    hooks:
-      - id: isort
-  - repo: https://github.com/pycqa/pydocstyle
-    rev: 6.3.0
-    hooks:
-      - id: pydocstyle
-        exclude: ^(tests/)
-        args:
-          - --source
-          - --explain
-          - --convention=google
-        additional_dependencies: ["toml"]
-  - repo: https://github.com/asottile/pyupgrade
-    rev: v3.3.1
-    hooks:
-      - id: pyupgrade
-        # TODO: remove `--keep-runtime-typing` option
-        args: ["--py37-plus", "--keep-runtime-typing"]
-  - repo: local
-    hooks:
-      - id: pyright
-        name: pyright
-        entry: pyright
-        language: node
-        pass_filenames: false
-        types: [python]
-        additional_dependencies: ["pyright"]
-        args:
-          - --project=pyproject.toml
->>>>>>> 270902fe
+          - --project=pyproject.toml