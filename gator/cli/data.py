--- conflicted
+++ resolved
@@ -96,14 +96,8 @@
 
     # Print status summary
     if len(status_freq) > 0:
-        typer.echo(', '.join([
-<<<<<<< HEAD
-            f'{value} {key}' for key, value in status_freq.items()]))
-=======
-            f'{value} {key}' for key, value in status_freq.items()
-        ])
-        )
->>>>>>> 31587018
+        typer.echo(', '.join([f'{value} {key}'
+                   for key, value in status_freq.items()]))
 
 
 @repo_app.command('list')
